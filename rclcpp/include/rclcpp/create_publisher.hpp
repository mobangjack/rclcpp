--- conflicted
+++ resolved
@@ -29,39 +29,6 @@
 namespace rclcpp
 {
 
-<<<<<<< HEAD
-template<
-  typename MessageT,
-  typename AllocatorT = std::allocator<void>,
-  typename PublisherT = ::rclcpp::Publisher<MessageT, AllocatorT>>
-// cppcheck-suppress syntaxError // bug in cppcheck 1.82 for [[deprecated]] on templated function
-[[deprecated("use alternative rclcpp::create_publisher() signatures")]]
-std::shared_ptr<PublisherT>
-create_publisher(
-  rclcpp::node_interfaces::NodeTopicsInterface * node_topics,
-  const std::string & topic_name,
-  const rmw_qos_profile_t & qos_profile,
-  const PublisherEventCallbacks & event_callbacks,
-  rclcpp::callback_group::CallbackGroup::SharedPtr group,
-  bool use_intra_process_comms,
-  std::shared_ptr<AllocatorT> allocator)
-{
-  auto publisher_options = rcl_publisher_get_default_options();
-  publisher_options.qos = qos_profile;
-
-  auto pub = node_topics->create_publisher(
-    topic_name,
-    rclcpp::create_publisher_factory<MessageT, AllocatorT, PublisherT>(event_callbacks, allocator),
-    publisher_options,
-    use_intra_process_comms);
-
-  node_topics->add_publisher(pub, group);
-
-  return std::static_pointer_cast<PublisherT>(pub);
-}
-
-=======
->>>>>>> cf838d1e
 /// Create and return a publisher of the given MessageT type.
 /**
  * The NodeT type only needs to have a method called get_node_topics_interface()
